--- conflicted
+++ resolved
@@ -41,15 +41,6 @@
     '--qt-support=auto',
 }
 
-<<<<<<< HEAD
-=======
-USAGE = """
-  {0} [-h] [-V] [--nodebug] [--client] [--host HOST] --port PORT -m MODULE [arg ...]
-  {0} [-h] [-V] [--nodebug] [--client] [--host HOST] --port PORT FILENAME [arg ...]
-  {0} [-h] [-V] --host HOST --port PORT --pid PROCESS_ID
-"""  # noqa
-
->>>>>>> 5197e1e7
 
 def parse_args(argv=None):
     """Return the parsed args to use in main()."""
@@ -129,13 +120,8 @@
             supported.append(arg)
 
         # ptvsd support
-<<<<<<< HEAD
-        elif arg in ('--host', '--server-host', '--port', '--pid', '-m', '-c', '--subprocess-of', '--subprocess-notify'):
+        elif arg in ('--host', '--port', '--pid', '-m', '-c', '--subprocess-of', '--subprocess-notify'):
             if arg in ('-m', '-c', '--pid'):
-=======
-        elif arg in ('--host', '--port', '--pid', '-m'):
-            if arg == '-m' or arg == '--pid':
->>>>>>> 5197e1e7
                 gottarget = True
             supported.append(arg)
             if nextarg is not None:
