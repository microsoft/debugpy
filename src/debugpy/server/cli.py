--- conflicted
+++ resolved
@@ -7,14 +7,7 @@
 import re
 import sys
 from importlib.util import find_spec
-<<<<<<< HEAD
-from typing import Any, Tuple, Union
-=======
-from typing import Any
-from typing import Union
-from typing import Tuple
-from typing import Dict
->>>>>>> 6e8e5bec
+from typing import Any, Tuple, Union, Dict
 
 # debugpy.__main__ should have preloaded pydevd properly before importing this module.
 # Otherwise, some stdlib modules above might have had imported threading before pydevd
